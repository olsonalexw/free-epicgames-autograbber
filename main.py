--- conflicted
+++ resolved
@@ -20,16 +20,11 @@
     value = os.getenv('LOGIN_TIMEOUT') or 10
     LOGIN_TIMEOUT = int(value)
 
-<<<<<<< HEAD
     EMAIL = os.getenv('EMAIL') or ""
     PASSWORD = os.getenv('PASSWORD') or ""
-    LOGLEVEL = str.upper(os.getenv('LOGLEVEL'))
+    LOGLEVEL = str.upper(os.getenv('LOGLEVEL') or '')
     SLEEPTIME = int(os.getenv('SLEEPTIME') or -1)
-=======
-    EMAIL = os.getenv('EMAIL') or ''
-    PASSWORD = os.getenv('PASSWORD') or ''
-    LOGLEVEL = str.upper(os.getenv('LOGLEVEL') or '')
->>>>>>> b8d932f7
+
 
 
 def execute():
